--- conflicted
+++ resolved
@@ -1,17 +1,9 @@
 {
-<<<<<<< HEAD
   "name": "@mobtakronio/schemakit",
   "version": "0.1.2",
   "description": "Dynamic entity management system with runtime schema creation, validation, and CRUD operations for Node.js backends.",
   "main": "dist/index.mjs",
   "module": "dist/index.mjs",
-=======
-  "name": "@MobtakronIO/schemakit",
-  "version": "0.1.2",
-  "description": "Dynamic entity management system with runtime schema creation, validation, and CRUD operations. Zero dependencies, works in Node.js and browsers.",
-  "main": "dist/index.js",
-  "module": "dist/index.esm.js",
->>>>>>> edb798cc
   "types": "dist/index.d.ts",
   "files": [
     "dist",
@@ -49,13 +41,17 @@
     "entity-management"
   ],
   "author": "MobtakronIO",
+  "author": "MobtakronIO",
   "license": "MIT",
   "repository": {
     "type": "git",
     "url": "https://github.com/MobtakronIO/schemakit.git"
+    "url": "https://github.com/MobtakronIO/schemakit.git"
   },
   "homepage": "https://github.com/MobtakronIO/schemakit#readme",
+  "homepage": "https://github.com/MobtakronIO/schemakit#readme",
   "bugs": {
+    "url": "https://github.com/MobtakronIO/schemakit/issues"
     "url": "https://github.com/MobtakronIO/schemakit/issues"
   },
   "engines": {
